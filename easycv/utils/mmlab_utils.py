--- conflicted
+++ resolved
@@ -1,9 +1,6 @@
 # Copyright (c) Alibaba, Inc. and its affiliates.
-<<<<<<< HEAD
+# flake8: noqa
 import copy
-=======
-# flake8: noqa
->>>>>>> 3d061a70
 import inspect
 import logging
 
